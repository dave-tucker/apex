package handlers

import (
	"context"

	"github.com/nexodus-io/nexodus/internal/database"
	"github.com/open-policy-agent/opa/storage"

	"github.com/nexodus-io/nexodus/internal/util"

	"github.com/google/uuid"
	"github.com/nexodus-io/nexodus/internal/fflags"
	"github.com/nexodus-io/nexodus/internal/ipam"
	"go.opentelemetry.io/otel"
	"go.opentelemetry.io/otel/trace"
	"go.uber.org/zap"
	"gorm.io/gorm"
)

var tracer trace.Tracer

func init() {
	tracer = otel.Tracer("github.com/nexodus-io/nexodus/internal/handlers")
}

type API struct {
	logger        *zap.SugaredLogger
	db            *gorm.DB
	ipam          ipam.IPAM
	defaultZoneID uuid.UUID
	fflags        *fflags.FFlags
	transaction   database.TransactionFunc
<<<<<<< HEAD
	dialect       database.Dialect
=======
	store         storage.Store
>>>>>>> 634e2c94
}

func NewAPI(parent context.Context, logger *zap.SugaredLogger, db *gorm.DB, ipam ipam.IPAM, fflags *fflags.FFlags, store storage.Store) (*API, error) {
	ctx, span := tracer.Start(parent, "NewAPI")
	defer span.End()

	transactionFunc, dialect, err := database.GetTransactionFunc(db)
	if err != nil {
		return nil, err
	}

	api := &API{
		logger:        logger,
		db:            db,
		ipam:          ipam,
		defaultZoneID: uuid.Nil,
		fflags:        fflags,
		transaction:   transactionFunc,
<<<<<<< HEAD
		dialect:       dialect,
=======
		store:         store,
>>>>>>> 634e2c94
	}

	if err := api.populateStore(ctx); err != nil {
		return nil, err
	}

	return api, nil
}

func (api *API) Logger(ctx context.Context) *zap.SugaredLogger {
	return util.WithTrace(ctx, api.logger)
}<|MERGE_RESOLUTION|>--- conflicted
+++ resolved
@@ -30,11 +30,8 @@
 	defaultZoneID uuid.UUID
 	fflags        *fflags.FFlags
 	transaction   database.TransactionFunc
-<<<<<<< HEAD
 	dialect       database.Dialect
-=======
 	store         storage.Store
->>>>>>> 634e2c94
 }
 
 func NewAPI(parent context.Context, logger *zap.SugaredLogger, db *gorm.DB, ipam ipam.IPAM, fflags *fflags.FFlags, store storage.Store) (*API, error) {
@@ -53,11 +50,8 @@
 		defaultZoneID: uuid.Nil,
 		fflags:        fflags,
 		transaction:   transactionFunc,
-<<<<<<< HEAD
 		dialect:       dialect,
-=======
 		store:         store,
->>>>>>> 634e2c94
 	}
 
 	if err := api.populateStore(ctx); err != nil {
